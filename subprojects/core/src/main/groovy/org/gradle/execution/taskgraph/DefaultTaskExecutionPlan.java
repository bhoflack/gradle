/*
 * Copyright 2012 the original author or authors.
 *
 * Licensed under the Apache License, Version 2.0 (the "License");
 * you may not use this file except in compliance with the License.
 * You may obtain a copy of the License at
 *
 *      http://www.apache.org/licenses/LICENSE-2.0
 *
 * Unless required by applicable law or agreed to in writing, software
 * distributed under the License is distributed on an "AS IS" BASIS,
 * WITHOUT WARRANTIES OR CONDITIONS OF ANY KIND, either express or implied.
 * See the License for the specific language governing permissions and
 * limitations under the License.
 */

package org.gradle.execution.taskgraph;

import org.gradle.api.CircularReferenceException;
import org.gradle.api.Task;
import org.gradle.api.internal.TaskInternal;
import org.gradle.api.internal.tasks.CachingTaskDependencyResolveContext;
import org.gradle.api.specs.Spec;
import org.gradle.api.specs.Specs;
import org.gradle.execution.MultipleBuildFailures;
import org.gradle.execution.TaskFailureHandler;
import org.gradle.internal.UncheckedException;

import java.util.*;
import java.util.concurrent.locks.Condition;
import java.util.concurrent.locks.Lock;
import java.util.concurrent.locks.ReentrantLock;

/**
 * A reusable implementation of TaskExecutionPlan. The {@link #addToTaskGraph(java.util.Collection)} and {@link #clear()} methods are NOT threadsafe, and callers must synchronize
 * access to these methods.
 */
class DefaultTaskExecutionPlan implements TaskExecutionPlan {
    private final Lock lock = new ReentrantLock();
    private final Condition condition = lock.newCondition();
    private final LinkedHashMap<Task, TaskInfo> executionPlan = new LinkedHashMap<Task, TaskInfo>();
    private final List<Throwable> failures = new ArrayList<Throwable>();
    private Spec<? super Task> filter = Specs.satisfyAll();

    private TaskFailureHandler failureHandler = new RethrowingFailureHandler();
    private final List<String> runningProjects = new ArrayList<String>();

    public void addToTaskGraph(Collection<? extends Task> tasks) {
        List<Task> queue = new ArrayList<Task>(tasks);
        Collections.sort(queue);

        Set<Task> visiting = new HashSet<Task>();
        CachingTaskDependencyResolveContext context = new CachingTaskDependencyResolveContext();

        while (!queue.isEmpty()) {
            Task task = queue.get(0);
            if (!filter.isSatisfiedBy(task)) {
                // Filtered - skip
                queue.remove(0);
                continue;
            }
            if (executionPlan.containsKey(task)) {
                // Already in plan - skip
                queue.remove(0);
                continue;
            }

            if (visiting.add(task)) {
                // Have not seen this task before - add its dependencies to the head of the queue and leave this
                // task in the queue
                Set<Task> dependsOnTasks = new TreeSet<Task>(Collections.reverseOrder());
                dependsOnTasks.addAll(context.getDependencies(task));
                for (Task dependsOnTask : dependsOnTasks) {
                    if (visiting.contains(dependsOnTask)) {
                        throw new CircularReferenceException(String.format(
                                "Circular dependency between tasks. Cycle includes [%s, %s].", task, dependsOnTask));
                    }
                    queue.add(0, dependsOnTask);
                }
            } else {
                // Have visited this task's dependencies - add it to the end of the plan
                queue.remove(0);
                visiting.remove(task);
                Set<TaskInfo> dependencies = new HashSet<TaskInfo>();
                for (Task dependency : context.getDependencies(task)) {
                    TaskInfo dependencyInfo = executionPlan.get(dependency);
                    if (dependencyInfo != null) {
                        dependencies.add(dependencyInfo);
                    }
                    // else - the dependency has been filtered, so ignore it
                }
                executionPlan.put(task, new TaskInfo((TaskInternal) task, dependencies));
            }
        }
    }

    public void clear() {
        lock.lock();
        try {
            executionPlan.clear();
            failures.clear();
            runningProjects.clear();
        } finally {
            lock.unlock();
        }
    }

    public List<Task> getTasks() {
        return new ArrayList<Task>(executionPlan.keySet());
    }

    public void useFilter(Spec<? super Task> filter) {
        this.filter = filter;
    }

    public void useFailureHandler(TaskFailureHandler handler) {
        this.failureHandler = handler;
    }

    public TaskInfo getTaskToExecute(Spec<TaskInfo> criteria) {
        lock.lock();
        try {

            TaskInfo nextMatching;
            while ((nextMatching = getNextReadyAndMatching(criteria)) != null) {
                while (!nextMatching.allDependenciesComplete()) {
                    try {
                        condition.await();
                    } catch (InterruptedException e) {
                        throw new RuntimeException(e);
                    }
                }

                // The task state could have been modified while we waited for dependency completion. Check that it is still 'ready'.
                if (!nextMatching.isReady()) {
                    continue;
                }

                if (nextMatching.allDependenciesSuccessful()) {
                    nextMatching.startExecution();
                    return nextMatching;
                } else {
                    nextMatching.skipExecution();
                    condition.signalAll();
                }
            }

            return null;

        } finally {
            lock.unlock();
        }
    }
<<<<<<< HEAD

    public TaskInfo getTaskToExecute() {
        lock.lock();
        try {
            while(true) {
                TaskInfo nextMatching = null;
                boolean allTasksComplete = true;
                for (TaskInfo taskInfo : executionPlan.values()) {
                    allTasksComplete = allTasksComplete && taskInfo.isComplete();
                    if (taskInfo.isReady() && taskInfo.allDependenciesComplete() && !runningProjects.contains(taskInfo.getTask().getProject().getPath())) {
                        nextMatching = taskInfo;
                        runningProjects.add(taskInfo.getTask().getProject().getPath());
                        break;
                    }
                }
                if (allTasksComplete) {
                    return null;
                }
                if (nextMatching == null) {
                    try {
                        condition.await();
                    } catch (InterruptedException e) {
                        throw new RuntimeException(e);
                    }
                } else {
                    if (nextMatching.allDependenciesSuccessful()) {
                        nextMatching.startExecution();
                        return nextMatching;
                    } else {
                        nextMatching.skipExecution();
                        condition.signalAll();
                    }
                }
            }
        } finally {
            lock.unlock();
        }
    }

    public Collection<TaskInfo> allTasks() {
        return executionPlan.values();
=======

    public TaskInfo getTaskToExecute() {
        lock.lock();
        try {
            while(true) {
                TaskInfo nextMatching = null;
                boolean allTasksComplete = true;
                for (TaskInfo taskInfo : executionPlan.values()) {
                    allTasksComplete = allTasksComplete && taskInfo.isComplete();
                    if (taskInfo.isReady() && taskInfo.allDependenciesComplete() && !runningProjects.contains(taskInfo.getTask().getProject().getPath())) {
                        nextMatching = taskInfo;
                        break;
                    }
                }
                if (allTasksComplete) {
                    return null;
                }
                if (nextMatching == null) {
                    try {
                        condition.await();
                    } catch (InterruptedException e) {
                        throw new RuntimeException(e);
                    }
                } else {
                    if (nextMatching.allDependenciesSuccessful()) {
                        nextMatching.startExecution();
                        runningProjects.add(nextMatching.getTask().getProject().getPath());
                        return nextMatching;
                    } else {
                        nextMatching.skipExecution();
                        condition.signalAll();
                    }
                }
            }
        } finally {
            lock.unlock();
        }
>>>>>>> 203319b7
    }

    private TaskInfo getNextReadyAndMatching(Spec<TaskInfo> criteria) {
        for (TaskInfo taskInfo : executionPlan.values()) {
            if (taskInfo.isReady() && criteria.isSatisfiedBy(taskInfo)) {
                return taskInfo;
            }
        }
        return null;
    }

    public void taskComplete(TaskInfo taskInfo) {
        lock.lock();
        try {
            if (taskInfo.isFailed()) {
                handleFailure(taskInfo);
            }

            taskInfo.finishExecution();
            runningProjects.remove(taskInfo.getTask().getProject().getPath());
            condition.signalAll();
        } finally {
            lock.unlock();
        }
    }

    private void handleFailure(TaskInfo taskInfo) {
        Throwable executionFailure = taskInfo.getExecutionFailure();
        if (executionFailure != null) {
            // Always abort execution for an execution failure (as opposed to a task failure)
            abortExecution();
            this.failures.add(executionFailure);
            return;
        }

        // Task failure
        try {
            failureHandler.onTaskFailure(taskInfo.getTask());
            this.failures.add(taskInfo.getTaskFailure());
        } catch (Exception e) {
            // If the failure handler rethrows exception, then execution of other tasks is aborted. (--continue will collect failures)
            abortExecution();
            this.failures.add(e);
        }
    }

    private void abortExecution() {
        // Allow currently executing tasks to complete, but skip everything else.
        for (TaskInfo taskInfo : executionPlan.values()) {
            if (taskInfo.isReady()) {
                taskInfo.skipExecution();
            }
        }
    }

    public void awaitCompletion() {
        lock.lock();
        try {
            while (!allTasksComplete()) {
                try {
                    condition.await();
                } catch (InterruptedException e) {
                    throw new RuntimeException(e);
                }
            }
            rethrowFailures();
        } finally {
            lock.unlock();
        }
    }

    private void rethrowFailures() {
        if (failures.isEmpty()) {
            return;
        }

        if (failures.size() > 1) {
            throw new MultipleBuildFailures(failures);
        }

        throw UncheckedException.throwAsUncheckedException(failures.get(0));
    }

    private boolean allTasksComplete() {
        for (TaskInfo taskInfo : executionPlan.values()) {
            if (!taskInfo.isComplete()) {
                return false;
            }
        }
        return true;
    }

    private static class RethrowingFailureHandler implements TaskFailureHandler {
        public void onTaskFailure(Task task) {
            task.getState().rethrowFailure();
        }
    }
}<|MERGE_RESOLUTION|>--- conflicted
+++ resolved
@@ -151,49 +151,6 @@
             lock.unlock();
         }
     }
-<<<<<<< HEAD
-
-    public TaskInfo getTaskToExecute() {
-        lock.lock();
-        try {
-            while(true) {
-                TaskInfo nextMatching = null;
-                boolean allTasksComplete = true;
-                for (TaskInfo taskInfo : executionPlan.values()) {
-                    allTasksComplete = allTasksComplete && taskInfo.isComplete();
-                    if (taskInfo.isReady() && taskInfo.allDependenciesComplete() && !runningProjects.contains(taskInfo.getTask().getProject().getPath())) {
-                        nextMatching = taskInfo;
-                        runningProjects.add(taskInfo.getTask().getProject().getPath());
-                        break;
-                    }
-                }
-                if (allTasksComplete) {
-                    return null;
-                }
-                if (nextMatching == null) {
-                    try {
-                        condition.await();
-                    } catch (InterruptedException e) {
-                        throw new RuntimeException(e);
-                    }
-                } else {
-                    if (nextMatching.allDependenciesSuccessful()) {
-                        nextMatching.startExecution();
-                        return nextMatching;
-                    } else {
-                        nextMatching.skipExecution();
-                        condition.signalAll();
-                    }
-                }
-            }
-        } finally {
-            lock.unlock();
-        }
-    }
-
-    public Collection<TaskInfo> allTasks() {
-        return executionPlan.values();
-=======
 
     public TaskInfo getTaskToExecute() {
         lock.lock();
@@ -231,7 +188,6 @@
         } finally {
             lock.unlock();
         }
->>>>>>> 203319b7
     }
 
     private TaskInfo getNextReadyAndMatching(Spec<TaskInfo> criteria) {
