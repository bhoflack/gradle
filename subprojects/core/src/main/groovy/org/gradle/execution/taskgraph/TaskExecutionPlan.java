--- conflicted
+++ resolved
@@ -19,7 +19,6 @@
 import org.gradle.api.Task;
 import org.gradle.api.specs.Spec;
 
-import java.util.Collection;
 import java.util.List;
 
 /**
@@ -51,12 +50,6 @@
      */
     List<Task> getTasks();
 
-<<<<<<< HEAD
-    TaskInfo getTaskToExecute();
-
-    Collection<TaskInfo> allTasks();
-=======
     //TODO SF this should replace completely getTaskToExecute(), inherit and expand existing unit test coverage
     TaskInfo getTaskToExecute();
->>>>>>> 203319b7
 }