/*
 * Copyright 2012 the original author or authors.
 *
 * Licensed under the Apache License, Version 2.0 (the "License");
 * you may not use this file except in compliance with the License.
 * You may obtain a copy of the License at
 *
 *      http://www.apache.org/licenses/LICENSE-2.0
 *
 * Unless required by applicable law or agreed to in writing, software
 * distributed under the License is distributed on an "AS IS" BASIS,
 * WITHOUT WARRANTIES OR CONDITIONS OF ANY KIND, either express or implied.
 * See the License for the specific language governing permissions and
 * limitations under the License.
 */

package org.gradle.execution.taskgraph;

import com.google.common.collect.Iterables;
import org.gradle.api.internal.TaskInternal;

import java.util.TreeSet;

class TaskInfo implements Comparable<TaskInfo> {

<<<<<<< HEAD
    enum TaskExecutionState {
        READY, EXECUTING, EXECUTED, SKIPPED
=======
    private enum TaskExecutionState {
        NOT_REQUIRED, READY, EXECUTING, EXECUTED, SKIPPED
>>>>>>> 8ff0e651
    }

    private final TaskInternal task;
    private TaskExecutionState state;
    private Throwable executionFailure;
    private final TreeSet<TaskInfo> hardSuccessors = new TreeSet<TaskInfo>();
    private final TreeSet<TaskInfo> softSuccessors = new TreeSet<TaskInfo>();

    public TaskInfo(TaskInternal task) {
        this.task = task;
        this.state = TaskExecutionState.NOT_REQUIRED;
    }

    public TaskInternal getTask() {
        return task;
    }

    public boolean isReady() {
        return state == TaskExecutionState.READY;
    }

    public TaskExecutionState getState() {
        return state;
    }

    public boolean isComplete() {
        return state == TaskExecutionState.EXECUTED || state == TaskExecutionState.SKIPPED || state == TaskExecutionState.NOT_REQUIRED;
    }

    public boolean isSuccessful() {
        return (state == TaskExecutionState.EXECUTED && !isFailed()) || state == TaskExecutionState.NOT_REQUIRED;
    }

    public boolean isFailed() {
        return getTaskFailure() != null || getExecutionFailure() != null;
    }

    public void startExecution() {
        assert state == TaskExecutionState.READY;
        state = TaskExecutionState.EXECUTING;
    }

    public void finishExecution() {
        assert state == TaskExecutionState.EXECUTING;
        state = TaskExecutionState.EXECUTED;
    }

    public void skipExecution() {
        assert state == TaskExecutionState.READY;
        state = TaskExecutionState.SKIPPED;
    }

    public void setExecutionFailure(Throwable failure) {
        assert state == TaskExecutionState.EXECUTING;
        this.executionFailure = failure;
    }

    public Throwable getExecutionFailure() {
        return this.executionFailure;
    }

    public Throwable getTaskFailure() {
        return this.getTask().getState().getFailure();
    }

    public boolean allDependenciesComplete() {
        for (TaskInfo dependency : Iterables.concat(softSuccessors, hardSuccessors)) {
            if (!dependency.isComplete()) {
                return false;
            }
        }
        return true;
    }

    public boolean allDependenciesSuccessful() {
        for (TaskInfo dependency : hardSuccessors) {
            if (!dependency.isSuccessful()) {
                return false;
            }
        }
        return true;
    }

<<<<<<< HEAD
    @Override
    public String toString() {
        return task.getPath() + "[" + state + "]";
=======
    public TreeSet<TaskInfo> getHardSuccessors() {
        return hardSuccessors;
    }

    public TreeSet<TaskInfo> getSoftSuccessors() {
        return softSuccessors;
    }

    public boolean getRequired() {
        return state != TaskExecutionState.NOT_REQUIRED;
    }

    public void setRequired(boolean required) {
        state = required ? TaskExecutionState.READY : TaskExecutionState.NOT_REQUIRED;
    }

    public void addHardSuccessor(TaskInfo toNode) {
        hardSuccessors.add(toNode);
    }

    public void addSoftSuccessor(TaskInfo toNode) {
        softSuccessors.add(toNode);
    }

    public int compareTo(TaskInfo otherInfo) {
        return task.compareTo(otherInfo.getTask());
>>>>>>> 8ff0e651
    }
}<|MERGE_RESOLUTION|>--- conflicted
+++ resolved
@@ -23,13 +23,8 @@
 
 class TaskInfo implements Comparable<TaskInfo> {
 
-<<<<<<< HEAD
-    enum TaskExecutionState {
-        READY, EXECUTING, EXECUTED, SKIPPED
-=======
     private enum TaskExecutionState {
         NOT_REQUIRED, READY, EXECUTING, EXECUTED, SKIPPED
->>>>>>> 8ff0e651
     }
 
     private final TaskInternal task;
@@ -49,10 +44,6 @@
 
     public boolean isReady() {
         return state == TaskExecutionState.READY;
-    }
-
-    public TaskExecutionState getState() {
-        return state;
     }
 
     public boolean isComplete() {
@@ -113,11 +104,6 @@
         return true;
     }
 
-<<<<<<< HEAD
-    @Override
-    public String toString() {
-        return task.getPath() + "[" + state + "]";
-=======
     public TreeSet<TaskInfo> getHardSuccessors() {
         return hardSuccessors;
     }
@@ -144,6 +130,5 @@
 
     public int compareTo(TaskInfo otherInfo) {
         return task.compareTo(otherInfo.getTask());
->>>>>>> 8ff0e651
     }
 }